--- conflicted
+++ resolved
@@ -52,13 +52,9 @@
       ConfigFetchHandler configFetchHandler,
       Context context,
       String namespace,
-<<<<<<< HEAD
       ConfigMetadataClient metadataClient,
-      ExecutorService executorService) {
-=======
       ExecutorService executorService,
       ScheduledExecutorService scheduledExecutorService) {
->>>>>>> 993673ed
 
     this.listeners = new LinkedHashSet<>();
     this.realtimeHttpClientTask = null;
@@ -104,11 +100,9 @@
               context,
               namespace,
               listeners,
-<<<<<<< HEAD
               metadataClient);
-=======
+              listeners,
               scheduledExecutorService);
->>>>>>> 993673ed
       this.realtimeHttpClientTask =
           this.executorService.submit(
               new RealtimeHttpClientFutureTask(
