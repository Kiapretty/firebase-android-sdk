// Copyright 2018 Google LLC
//
// Licensed under the Apache License, Version 2.0 (the "License");
// you may not use this file except in compliance with the License.
//
// You may obtain a copy of the License at
//      http://www.apache.org/licenses/LICENSE-2.0
//
// Unless required by applicable law or agreed to in writing, software
// distributed under the License is distributed on an "AS IS" BASIS,
// WITHOUT WARRANTIES OR CONDITIONS OF ANY KIND, either express or implied.
// See the License for the specific language governing permissions and
// limitations under the License.

package com.google.firebase.remoteconfig;

import android.app.Application;
import android.content.Context;
import android.content.SharedPreferences;
import androidx.annotation.GuardedBy;
import androidx.annotation.Nullable;
import androidx.annotation.VisibleForTesting;
import com.google.android.gms.common.annotation.KeepForSdk;
import com.google.android.gms.common.api.internal.BackgroundDetector;
import com.google.android.gms.common.util.Clock;
import com.google.android.gms.common.util.DefaultClock;
import com.google.android.gms.tasks.Tasks;
import com.google.firebase.FirebaseApp;
import com.google.firebase.abt.FirebaseABTesting;
import com.google.firebase.analytics.connector.AnalyticsConnector;
import com.google.firebase.inject.Provider;
import com.google.firebase.installations.FirebaseInstallationsApi;
import com.google.firebase.remoteconfig.internal.ConfigCacheClient;
import com.google.firebase.remoteconfig.internal.ConfigFetchHandler;
import com.google.firebase.remoteconfig.internal.ConfigFetchHttpClient;
import com.google.firebase.remoteconfig.internal.ConfigGetParameterHandler;
import com.google.firebase.remoteconfig.internal.ConfigMetadataClient;
import com.google.firebase.remoteconfig.internal.ConfigRealtimeHandler;
import com.google.firebase.remoteconfig.internal.ConfigStorageClient;
import com.google.firebase.remoteconfig.internal.Personalization;
import java.util.HashMap;
import java.util.Map;
import java.util.Random;
import java.util.concurrent.Executor;
import java.util.concurrent.ExecutorService;
import java.util.concurrent.Executors;
import java.util.concurrent.ScheduledExecutorService;
import java.util.concurrent.atomic.AtomicReference;

/**
 * Component for providing multiple Firebase Remote Config (FRC) instances. Firebase Android
 * Components uses this class to retrieve instances of FRC for dependency injection.
 *
 * <p>A unique FRC instance is returned for each {{@link FirebaseApp}, {@code namespace}}
 * combination.
 *
 * @author Miraziz Yusupov
 * @hide
 */
@KeepForSdk
public class RemoteConfigComponent {
  /** Name of the file where activated configs are stored. */
  public static final String ACTIVATE_FILE_NAME = "activate";
  /** Name of the file where fetched configs are stored. */
  public static final String FETCH_FILE_NAME = "fetch";
  /** Name of the file where defaults configs are stored. */
  public static final String DEFAULTS_FILE_NAME = "defaults";
  /** Timeout for the call to the Firebase Remote Config servers in second. */
  public static final long CONNECTION_TIMEOUT_IN_SECONDS = 60;

  private static final String FIREBASE_REMOTE_CONFIG_FILE_NAME_PREFIX = "frc";
  private static final String PREFERENCES_FILE_NAME = "settings";

  @VisibleForTesting public static final String DEFAULT_NAMESPACE = "firebase";

  private static final Clock DEFAULT_CLOCK = DefaultClock.getInstance();
  private static final Random DEFAULT_RANDOM = new Random();

  private static final ConfigUpdateListener EMPTY_CONFIG_LISTENER = createEmptyConfigListener();

  @GuardedBy("this")
  private final Map<String, FirebaseRemoteConfig> frcNamespaceInstances = new HashMap<>();

  private static final Map<String, FirebaseRemoteConfig> frcNamespaceInstancesStatic =
      new HashMap<>();

  private final Context context;
  // TODO: Consolidate executors.
  private final ExecutorService executorService;
  private final ScheduledExecutorService scheduledExecutorService;
  private final FirebaseApp firebaseApp;
  private final FirebaseInstallationsApi firebaseInstallations;
  private final FirebaseABTesting firebaseAbt;
  @Nullable private final Provider<AnalyticsConnector> analyticsConnector;

  private final String appId;

  @GuardedBy("this")
  private Map<String, String> customHeaders = new HashMap<>();

  /** Firebase Remote Config Component constructor. */
  RemoteConfigComponent(
      Context context,
      FirebaseApp firebaseApp,
      FirebaseInstallationsApi firebaseInstallations,
      FirebaseABTesting firebaseAbt,
      Provider<AnalyticsConnector> analyticsConnector) {
    this(
        context,
        Executors.newCachedThreadPool(),
        Executors.newSingleThreadScheduledExecutor(),
        firebaseApp,
        firebaseInstallations,
        firebaseAbt,
        analyticsConnector,
        /* loadGetDefault= */ true);
  }

  /** Firebase Remote Config Component constructor for testing component logic. */
  @VisibleForTesting
  protected RemoteConfigComponent(
      Context context,
      ExecutorService executorService,
      ScheduledExecutorService scheduledExecutorService,
      FirebaseApp firebaseApp,
      FirebaseInstallationsApi firebaseInstallations,
      FirebaseABTesting firebaseAbt,
      Provider<AnalyticsConnector> analyticsConnector,
      boolean loadGetDefault) {
    this.context = context;
    this.executorService = executorService;
    this.firebaseApp = firebaseApp;
    this.firebaseInstallations = firebaseInstallations;
    this.firebaseAbt = firebaseAbt;
    this.analyticsConnector = analyticsConnector;
    this.scheduledExecutorService = scheduledExecutorService;

    this.appId = firebaseApp.getOptions().getApplicationId();
    GlobalBackgroundListener.ensureBackgroundListenerIsRegistered(context);

    // When the component is first loaded, it will use a cached executor.
    // The getDefault call creates race conditions in tests, where the getDefault might be executing
    // while another test has already cleared the component but hasn't gotten a new one yet.
    if (loadGetDefault) {
      // Loads the default namespace's configs from disk on App startup.
      Tasks.call(executorService, this::getDefault);
    }
  }

  /**
   * Returns the default Firebase Remote Config instance for this component's {@link FirebaseApp}.
   */
  FirebaseRemoteConfig getDefault() {
    return get(DEFAULT_NAMESPACE);
  }

  /**
   * Returns the Firebase Remote Config instance associated with the given {@code namespace} and
   * this component's {@link FirebaseApp}.
   *
   * @param namespace a 2P's namespace, or, for the 3P App, the default namespace.
   */
  @VisibleForTesting
  @KeepForSdk
  public synchronized FirebaseRemoteConfig get(String namespace) {
    ConfigCacheClient fetchedCacheClient = getCacheClient(namespace, FETCH_FILE_NAME);
    ConfigCacheClient activatedCacheClient = getCacheClient(namespace, ACTIVATE_FILE_NAME);
    ConfigCacheClient defaultsCacheClient = getCacheClient(namespace, DEFAULTS_FILE_NAME);
    ConfigMetadataClient metadataClient = getMetadataClient(context, appId, namespace);

    ConfigGetParameterHandler getHandler = getGetHandler(activatedCacheClient, defaultsCacheClient);
    Personalization personalization =
        getPersonalization(firebaseApp, namespace, analyticsConnector);
    if (personalization != null) {
      getHandler.addListener(personalization::logArmActive);
    }

    return get(
        firebaseApp,
        namespace,
        firebaseInstallations,
        firebaseAbt,
        executorService,
        fetchedCacheClient,
        activatedCacheClient,
        defaultsCacheClient,
        getFetchHandler(namespace, fetchedCacheClient, metadataClient),
        getHandler,
        metadataClient);
  }

  @VisibleForTesting
  synchronized FirebaseRemoteConfig get(
      FirebaseApp firebaseApp,
      String namespace,
      FirebaseInstallationsApi firebaseInstallations,
      FirebaseABTesting firebaseAbt,
      Executor executor,
      ConfigCacheClient fetchedClient,
      ConfigCacheClient activatedClient,
      ConfigCacheClient defaultsClient,
      ConfigFetchHandler fetchHandler,
      ConfigGetParameterHandler getHandler,
      ConfigMetadataClient metadataClient) {
    if (!frcNamespaceInstances.containsKey(namespace)) {
      FirebaseRemoteConfig in =
          new FirebaseRemoteConfig(
              context,
              firebaseApp,
              firebaseInstallations,
              isAbtSupported(firebaseApp, namespace) ? firebaseAbt : null,
              executor,
              fetchedClient,
              activatedClient,
              defaultsClient,
              fetchHandler,
              getHandler,
              metadataClient,
              getRealtime(
                  firebaseApp,
                  firebaseInstallations,
                  fetchHandler,
                  context,
                  namespace,
                  metadataClient));
      in.startLoadingConfigsFromDisk();
      frcNamespaceInstances.put(namespace, in);
      frcNamespaceInstancesStatic.put(namespace, in);
    }
    return frcNamespaceInstances.get(namespace);
  }

  @VisibleForTesting
  public synchronized void setCustomHeaders(Map<String, String> customHeaders) {
    this.customHeaders = customHeaders;
  }

  private ConfigCacheClient getCacheClient(String namespace, String configStoreType) {
    String fileName =
        String.format(
            "%s_%s_%s_%s.json",
            FIREBASE_REMOTE_CONFIG_FILE_NAME_PREFIX, appId, namespace, configStoreType);
    return ConfigCacheClient.getInstance(
        Executors.newCachedThreadPool(), ConfigStorageClient.getInstance(context, fileName));
  }

  @VisibleForTesting
  ConfigFetchHttpClient getFrcBackendApiClient(
      String apiKey, String namespace, ConfigMetadataClient metadataClient) {
    String appId = firebaseApp.getOptions().getApplicationId();
    return new ConfigFetchHttpClient(
        context,
        appId,
        apiKey,
        namespace,
        /* connectTimeoutInSeconds= */ metadataClient.getFetchTimeoutInSeconds(),
        /* readTimeoutInSeconds= */ metadataClient.getFetchTimeoutInSeconds());
  }

  @VisibleForTesting
  synchronized ConfigFetchHandler getFetchHandler(
      String namespace, ConfigCacheClient fetchedCacheClient, ConfigMetadataClient metadataClient) {
    return new ConfigFetchHandler(
        firebaseInstallations,
        isPrimaryApp(firebaseApp) ? analyticsConnector : () -> null,
        executorService,
        DEFAULT_CLOCK,
        DEFAULT_RANDOM,
        fetchedCacheClient,
        getFrcBackendApiClient(firebaseApp.getOptions().getApiKey(), namespace, metadataClient),
        metadataClient,
        this.customHeaders);
  }

  synchronized ConfigRealtimeHandler getRealtime(
      FirebaseApp firebaseApp,
      FirebaseInstallationsApi firebaseInstallations,
      ConfigFetchHandler configFetchHandler,
      Context context,
      String namespace,
      ConfigMetadataClient metadataClient) {
    return new ConfigRealtimeHandler(
        firebaseApp,
        firebaseInstallations,
        configFetchHandler,
        context,
        namespace,
<<<<<<< HEAD
        metadataClient,
        executorService);
=======
        executorService,
        scheduledExecutorService);
>>>>>>> 993673ed
  }

  private ConfigGetParameterHandler getGetHandler(
      ConfigCacheClient activatedCacheClient, ConfigCacheClient defaultsCacheClient) {
    return new ConfigGetParameterHandler(
        executorService, activatedCacheClient, defaultsCacheClient);
  }

  @VisibleForTesting
  static ConfigMetadataClient getMetadataClient(Context context, String appId, String namespace) {
    String fileName =
        String.format(
            "%s_%s_%s_%s",
            FIREBASE_REMOTE_CONFIG_FILE_NAME_PREFIX, appId, namespace, PREFERENCES_FILE_NAME);
    SharedPreferences preferences = context.getSharedPreferences(fileName, Context.MODE_PRIVATE);
    return new ConfigMetadataClient(preferences);
  }

  @Nullable
  private static Personalization getPersonalization(
      FirebaseApp firebaseApp, String namespace, Provider<AnalyticsConnector> analyticsConnector) {
    if (isPrimaryApp(firebaseApp) && namespace.equals(DEFAULT_NAMESPACE)) {
      return new Personalization(analyticsConnector);
    }
    return null;
  }

  /**
   * Checks if ABT can be used in the given {@code firebaseApp} and {@code namespace}.
   *
   * <p>The Firebase A/B Testing SDK uses Analytics to update experiments, so, since Analytics does
   * not work outside the primary {@link FirebaseApp}, ABT should not be used outside the primary
   * App.
   *
   * <p>The ABT product is only available to 3P developers and does not work for other Firebase
   * SDKs, so ABT should not be used outside the 3P namespace.
   *
   * @return True if {@code firebaseApp} is the main {@link FirebaseApp} and {@code namespace} is
   *     the 3P namespace.
   */
  private static boolean isAbtSupported(FirebaseApp firebaseApp, String namespace) {
    return namespace.equals(DEFAULT_NAMESPACE) && isPrimaryApp(firebaseApp);
  }

  /**
   * Returns true if {@code firebaseApp} is the main {@link FirebaseApp}.
   *
   * <p>Analytics and, by extension, Firebase A/B Testing only support the primary {@link
   * FirebaseApp}.
   */
  private static boolean isPrimaryApp(FirebaseApp firebaseApp) {
    return firebaseApp.getName().equals(FirebaseApp.DEFAULT_APP_NAME);
  }

  private static ConfigUpdateListener createEmptyConfigListener() {
    return new ConfigRealtimeHandler.EmptyConfigUpdateListener();
  }

  private static synchronized void notifyRCInstances(boolean isInBackground) {
    for (FirebaseRemoteConfig frc : frcNamespaceInstancesStatic.values()) {
      if (!isInBackground) {
        // Add dummy listener and remove to trigger http stream flow.
        ConfigUpdateListenerRegistration registration =
            frc.addOnConfigUpdateListener(EMPTY_CONFIG_LISTENER);
        registration.remove();
      } else {
        frc.pauseAllConfigUpdateListeners();
      }
    }
  }

  private static class GlobalBackgroundListener
      implements BackgroundDetector.BackgroundStateChangeListener {
    private static final AtomicReference<GlobalBackgroundListener> INSTANCE =
        new AtomicReference<>();

    private static void ensureBackgroundListenerIsRegistered(Context context) {
      Application application = (Application) context.getApplicationContext();
      if (INSTANCE.get() == null) {
        GlobalBackgroundListener globalBackgroundListener = new GlobalBackgroundListener();
        if (INSTANCE.compareAndSet(null, globalBackgroundListener)) {
          BackgroundDetector.initialize(application);
          BackgroundDetector.getInstance().addListener(globalBackgroundListener);
        }
      }
    }

    @Override
    public void onBackgroundStateChanged(boolean isInBackground) {
      notifyRCInstances(isInBackground);
    }
  }
}<|MERGE_RESOLUTION|>--- conflicted
+++ resolved
@@ -285,13 +285,9 @@
         configFetchHandler,
         context,
         namespace,
-<<<<<<< HEAD
         metadataClient,
-        executorService);
-=======
         executorService,
         scheduledExecutorService);
->>>>>>> 993673ed
   }
 
   private ConfigGetParameterHandler getGetHandler(
