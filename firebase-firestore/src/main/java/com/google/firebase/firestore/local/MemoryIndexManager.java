--- conflicted
+++ resolved
@@ -15,13 +15,10 @@
 
 import static com.google.firebase.firestore.util.Assert.hardAssert;
 
-<<<<<<< HEAD
 import com.google.firebase.firestore.core.Query;
 import com.google.firebase.firestore.model.Document;
 import com.google.firebase.firestore.model.DocumentKey;
-=======
 import com.google.firebase.firestore.model.FieldIndex;
->>>>>>> 6c75d59f
 import com.google.firebase.firestore.model.ResourcePath;
 import java.util.ArrayList;
 import java.util.Collections;
@@ -45,7 +42,6 @@
   }
 
   @Override
-<<<<<<< HEAD
   public void addDocument(Document document) {}
 
   @Override
@@ -54,10 +50,10 @@
   @Override
   public Iterable<DocumentKey> getDocumentsMatchingQuery(Query query) {
     return null;
-=======
+  }
+
   public void addFieldIndex(FieldIndex index) {
     // Field indices are not supported with memory persistence.
->>>>>>> 6c75d59f
   }
 
   /**
